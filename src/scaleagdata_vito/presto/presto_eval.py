--- conflicted
+++ resolved
@@ -33,11 +33,6 @@
 from torch.utils.data import DataLoader
 from tqdm import tqdm
 
-<<<<<<< HEAD
-=======
-from scaleagdata_vito.presto.datasets import ScaleAG10DDataset, ScaleAGDataset
-
->>>>>>> a6c8971d
 logger = logging.getLogger("__main__")
 
 SklearnStyleModel = Union[BaseEstimator, CatBoostClassifier]
@@ -72,13 +67,11 @@
         self.train_df = self.prep_dataframe(train_data, dekadal=dekadal)
         self.val_df = self.prep_dataframe(val_data, dekadal=dekadal)
         self.test_df = self.val_df.copy()
-
         self.target_name = target_name
         self.dekadal = dekadal
         self.task = task
         if task != "regression":
             self.num_outputs = len(self.train_df[target_name].unique())
-
         self.ds_class = ScaleAG10DDataset if dekadal else ScaleAGDataset
 
     @staticmethod
@@ -105,11 +98,7 @@
             # then we need to adjust a bit the initialization as the construct_finetuning_model
             # expects a Presto architecture but here we already have a PrestoFineTuningModel
             model = cast(Callable, self.construct_from_finetuned)(
-<<<<<<< HEAD
                 encoder=pretrained_model.encoder
-=======
-                pretrained_model.encoder
->>>>>>> a6c8971d
             )
         else:
             model = cast(Callable, pretrained_model.construct_finetuning_model)(
@@ -316,7 +305,7 @@
 
         dl = DataLoader(
             test_ds,
-            batch_size=2048,  # 4096, #8192,
+            batch_size=2048,
             shuffle=False,  # keep as False!
             num_workers=Hyperparams.num_workers,
         )
@@ -325,8 +314,6 @@
         test_preds_np, target_np = self._inference_for_dl(
             dl, finetuned_model, pretrained_model
         )
-        # print(f"target {target_np}")
-        # print(f"test preds {test_preds_np}")
         if self.task == "binary":
             test_preds_np = test_preds_np >= self.threshold
         elif self.task == "multiclass":
@@ -335,7 +322,6 @@
             target_np = [test_ds.index_to_class[int(t)] for t in target_np]
         # targets are normalized during training to avoid gradient explosion.
         # revert to original units
-
         elif self.task == "regression":
             target_np = test_ds.revert_to_original_units(target_np)
             test_preds_np = test_ds.revert_to_original_units(test_preds_np)
@@ -385,7 +371,6 @@
         optimizer = AdamW(parameters, lr=hyperparams.lr)
 
         train_ds = self.ds_class(self.train_df, self.target_name, self.task)
-
         val_ds = self.ds_class(self.val_df, self.target_name, self.task)
 
         if self.task == "regression":
@@ -507,26 +492,18 @@
 
         model.eval()
         return model
+        return model
 
     def finetuning_results_sklearn(
         self, sklearn_model_modes: List[str], finetuned_model: PrestoFineTuningModel
     ) -> Dict:
 
         results_dict = {}
-<<<<<<< HEAD
         if len(sklearn_model_modes) > 0:
 
-            train_ds = self.ds_class(self.train_df, self.target_name, self.task)
-
-            val_ds = self.ds_class(self.val_df, self.target_name, self.task)
-
-=======
-
-        if len(sklearn_model_modes) > 0:
             train_ds = self.ds_class(self.train_df, self.target_name, self.task)
             val_ds = self.ds_class(self.val_df, self.target_name, self.task)
 
->>>>>>> a6c8971d
             dl = DataLoader(
                 train_ds,
                 batch_size=2048,
