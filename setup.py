--- conflicted
+++ resolved
@@ -12,13 +12,10 @@
         "scikit-learn",
         "scikit-image",
         "matplotlib",
-<<<<<<< HEAD
         "wandb",
-=======
         "loguru",
         "rioxarray",
         "rasterio",
->>>>>>> 9a48f484
     ],
     dependency_links=[
         "git+https://github.com/WorldCereal/presto-worldcereal.git#egg=presto_worldcereal"
